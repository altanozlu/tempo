## main / unreleased

* [FEATURE]: v2 object encoding added. This encoding adds a start/end timestamp to every record to reduce proto marshalling and increase search speed.  
  **BREAKING CHANGE** After this rollout the distributors will use a new API on the ingesters. As such you must rollout all ingesters before rolling the 
  distributors. Also, during this period, the ingesters will use considerably more resources and as such should be scaled up (or incoming traffic should be
  heavily throttled). Once all distributors and ingesters have rolled performance will return to normal. Internally we have observed ~1.5x CPU load on the
  ingesters during the rollout. [#1227](https://github.com/grafana/tempo/pull/1227) (@joe-elliott)
<<<<<<< HEAD
* [FEATURE] Added metrics-generator: an optional components to generate metrics from ingested traces [#1282](https://github.com/grafana/tempo/pull/1282) (@mapno, @kvrhdn)
* [ENHACEMENT] Enterprise jsonnet: add config to create tokengen job explicitly [#1256](https://github.com/grafana/tempo/pull/1256) (@kvrhdn)
=======
* [ENHANCEMENT] Enterprise jsonnet: add config to create tokengen job explicitly [#1256](https://github.com/grafana/tempo/pull/1256) (@kvrhdn)
* [ENHANCEMENT] Add new scaling alerts to the tempo-mixin [#1292](https://github.com/grafana/tempo/pull/1292) (@mapno)
>>>>>>> 81f18988
* [BUGFIX]: Remove unnecessary PersistentVolumeClaim [#1245](https://github.com/grafana/tempo/issues/1245)
* [BUGFIX] Fixed issue when query-frontend doesn't log request details when request is cancelled [#1136](https://github.com/grafana/tempo/issues/1136) (@adityapwr)
* [BUGFIX] Update OTLP port in examples (docker-compose & kubernetes) from legacy ports (55680/55681) to new ports (4317/4318) [#1294](https://github.com/grafana/tempo/pull/1294) (@mapno)

## v1.3.1 / 2022-02-02
* [BUGFIX] Fixed panic when using etcd as ring's kvstore [#1260](https://github.com/grafana/tempo/pull/1260) (@mapno)

## v1.3.0 / 2022-01-24
* [FEATURE]: Add support for [inline environments](https://tanka.dev/inline-environments). [#1184](https://github.com/grafana/tempo/pull/1184) @irizzant
* [CHANGE] Search: Add new per-tenant limit `max_bytes_per_tag_values_query` to limit the size of tag-values response. [#1068](https://github.com/grafana/tempo/pull/1068) (@annanay25)
* [CHANGE] Reduce MaxSearchBytesPerTrace `ingester.max-search-bytes-per-trace` default to 5KB [#1129](https://github.com/grafana/tempo/pull/1129) @annanay25
* [CHANGE] **BREAKING CHANGE** The OTEL GRPC receiver's default port changed from 55680 to 4317. [#1142](https://github.com/grafana/tempo/pull/1142) (@tete17)
* [CHANGE] Remove deprecated method `Push` from `tempopb.Pusher` [#1173](https://github.com/grafana/tempo/pull/1173) (@kvrhdn)
* [CHANGE] Upgrade cristalhq/hedgedhttp from v0.6.0 to v0.7.0 [#1159](https://github.com/grafana/tempo/pull/1159) (@cristaloleg)
* [CHANGE] Export trace id constant in api package [#1176](https://github.com/grafana/tempo/pull/1176)
* [CHANGE] GRPC `1.33.3` => `1.38.0` broke compatibility with `gogoproto.customtype`. Enforce the use of gogoproto marshalling/unmarshalling for Tempo, Cortex & Jaeger structs. [#1186](https://github.com/grafana/tempo/pull/1186) (@annanay25)
* [CHANGE] **BREAKING CHANGE** Remove deprecated ingester gRPC endpoint and data encoding. The current data encoding was introduced in v1.0.  If running earlier versions, first upgrade to v1.0 through v1.2 and allow time for all blocks to be switched to the "v1" data encoding. [#1215](https://github.com/grafana/tempo/pull/1215) (@mdisibio)
* [FEATURE] Added support for full backend search. [#1174](https://github.com/grafana/tempo/pull/1174) (@joe-elliott)
  **BREAKING CHANGE** Moved `querier.search_max_result_limit` and `querier.search_default_result_limit` to `query_frontend.search.max_result_limit` and `query_frontend.search.default_result_limit`
* [ENHANCEMENT]: Improve variables expansion support [#1212](https://github.com/grafana/tempo/pull/1212) @irizzant
* [ENHANCEMENT] Expose `upto` parameter on hedged requests for each backend with `hedge_requests_up_to`. [#1085](https://github.com/grafana/tempo/pull/1085) (@joe-elliott)
* [ENHANCEMENT] Search: drop use of TagCache, extract tags and tag values on-demand [#1068](https://github.com/grafana/tempo/pull/1068) (@kvrhdn)
* [ENHANCEMENT] Jsonnet: add `$._config.namespace` to filter by namespace in cortex metrics [#1098](https://github.com/grafana/tempo/pull/1098) (@mapno)
* [ENHANCEMENT] Add middleware to compress frontend HTTP responses with gzip if requested [#1080](https://github.com/grafana/tempo/pull/1080) (@kvrhdn, @zalegrala)
* [ENHANCEMENT] Allow query disablement in vulture [#1117](https://github.com/grafana/tempo/pull/1117) (@zalegrala)
* [ENHANCEMENT] Improve memory efficiency of compaction and block cutting. [#1121](https://github.com/grafana/tempo/pull/1121) [#1130](https://github.com/grafana/tempo/pull/1130) (@joe-elliott)
* [ENHANCEMENT] Include metrics for configured limit overrides and defaults: tempo_limits_overrides, tempo_limits_defaults [#1089](https://github.com/grafana/tempo/pull/1089) (@zalegrala)
* [ENHANCEMENT] Add Envoy Proxy panel to `Tempo / Writes` dashboard [#1137](https://github.com/grafana/tempo/pull/1137) (@kvrhdn)
* [ENHANCEMENT] Reduce compactionCycle to improve performance in large multitenant environments [#1145](https://github.com/grafana/tempo/pull/1145) (@joe-elliott)
* [ENHANCEMENT] Added max_time_per_tenant to allow for independently configuring polling and compaction cycle. [#1145](https://github.com/grafana/tempo/pull/1145) (@joe-elliott)
* [ENHANCEMENT] Add `tempodb_compaction_outstanding_blocks` metric to measure compaction load [#1144](https://github.com/grafana/tempo/pull/1144) (@mapno)
* [ENHANCEMENT] Update mixin to use new backend metric [#1151](https://github.com/grafana/tempo/pull/1151) (@zalegrala)
* [ENHANCEMENT] Make `TempoIngesterFlushesFailing` alert more actionable [#1157](https://github.com/grafana/tempo/pull/1157) (@dannykopping)
* [ENHANCEMENT] Switch open-telemetry/opentelemetry-collector to grafana/opentelemetry-collectorl fork, update it to 0.40.0 and add missing dependencies due to the change [#1142](https://github.com/grafana/tempo/pull/1142) (@tete17)
* [ENHANCEMENT] Allow environment variables for Azure storage credentials [#1147](https://github.com/grafana/tempo/pull/1147) (@zalegrala)
* [ENHANCEMENT] jsonnet: set rollingUpdate.maxSurge to 3 for distributor, frontend and queriers [#1164](https://github.com/grafana/tempo/pull/1164) (@kvrhdn)
* [ENHANCEMENT] Reduce search data file sizes by optimizing contents [#1165](https://github.com/grafana/tempo/pull/1165) (@mdisibio)
* [ENHANCEMENT] Add `tempo_ingester_live_traces` metric [#1170](https://github.com/grafana/tempo/pull/1170) (@mdisibio)
* [ENHANCEMENT] Update compactor ring to automatically forget unhealthy entries [#1178](https://github.com/grafana/tempo/pull/1178) (@mdisibio)
* [ENHANCEMENT] Added the ability to pass ISO8601 date/times for start/end date to tempo-cli query api search [#1208](https://github.com/grafana/tempo/pull/1208) (@joe-elliott)
* [ENHANCEMENT] Prevent writes to large traces even after flushing to disk [#1199](https://github.com/grafana/tempo/pull/1199) (@mdisibio)
* [BUGFIX] Add process name to vulture traces to work around display issues [#1127](https://github.com/grafana/tempo/pull/1127) (@mdisibio)
* [BUGFIX] Fixed issue where compaction sometimes dropped spans. [#1130](https://github.com/grafana/tempo/pull/1130) (@joe-elliott)
* [BUGFIX] Ensure that the admin client jsonnet has correct S3 bucket property. (@hedss)
* [BUGFIX] Publish tenant index age correctly for tenant index writers. [#1146](https://github.com/grafana/tempo/pull/1146) (@joe-elliott)
* [BUGFIX] Ingester startup panic `slice bounds out of range` [#1195](https://github.com/grafana/tempo/issues/1195) (@mdisibio)
* [BUGFIX] Update goreleaser install method to `go install`. [#](https://github.com/grafana/tempo/) (@mapno)
* [BUGFIX] tempo-mixin: remove TempoDB Access panel from `Tempo / Reads`, metrics don't exist anymore [#1218](https://github.com/grafana/tempo/issues/1218) (@kvrhdn)

## v1.2.1 / 2021-11-15
* [BUGFIX] Fix defaults for MaxBytesPerTrace (ingester.max-bytes-per-trace) and MaxSearchBytesPerTrace (ingester.max-search-bytes-per-trace) [#1109](https://github.com/grafana/tempo/pull/1109) (@bitprocessor)
* [BUGFIX] Ignore empty objects during compaction [#1113](https://github.com/grafana/tempo/pull/1113) (@mdisibio)

## v1.2.0 / 2021-11-05
* [CHANGE] **BREAKING CHANGE** Drop support for v0 and v1 blocks. See [1.1 changelog](https://github.com/grafana/tempo/releases/tag/v1.1.0) for details [#919](https://github.com/grafana/tempo/pull/919) (@joe-elliott)
* [CHANGE] Renamed CLI flag from `--storage.trace.maintenance-cycle` to `--storage.trace.blocklist_poll`. This is a **breaking change**  [#897](https://github.com/grafana/tempo/pull/897) (@mritunjaysharma394)
* [CHANGE] update jsonnet alerts and recording rules to use `job_selectors` and `cluster_selectors` for configurable unique identifier labels [#935](https://github.com/grafana/tempo/pull/935) (@kevinschoonover)
* [CHANGE] Modify generated tag keys in Vulture for easier filtering [#934](https://github.com/grafana/tempo/pull/934) (@zalegrala)
* [CHANGE] **BREAKING CHANGE** Consolidate status information onto /status endpoint [ #952 ](https://github.com/grafana/tempo/pull/952) @zalegrala)
  The following endpoints moved.
  `/runtime_config` moved to `/status/runtime_config`
  `/config` moved to `/status/config`
  `/services` moved to `/status/services`
* [CHANGE] **BREAKING CHANGE** Change ingester metric `ingester_bytes_metric_total` in favor of `ingester_bytes_received_total` [#979](https://github.com/grafana/tempo/pull/979) (@mapno)
* [CHANGE] Add troubleshooting language to config for `server.grpc_server_max_recv_msg_size` and `server.grpc_server_max_send_msg_size` when handling large traces [#1023](https://github.com/grafana/tempo/pull/1023) (@thejosephstevens)
* [CHANGE] Parse search query tags from `tags` query parameter [#1055](https://github.com/grafana/tempo/pull/1055) (@kvrhdn)
* [FEATURE] Add ability to search ingesters for traces [#806](https://github.com/grafana/tempo/pull/806) (@mdisibio)
* [FEATURE] Add runtime config handler  [#936](https://github.com/grafana/tempo/pull/936) (@mapno)
* [FEATURE] Search WAL reload and compression(versioned encoding) support [#1000](https://github.com/grafana/tempo/pull/1000) (@annanay25, @mdisibio)
* [FEATURE] Added ability to add a middleware to the OTel receivers' consume function [#1015](http://github.com/grafan/tempo/pull/1015) (@chaudum)
* [FEATURE] Add ScalableSingleBinary operational run mode [#1004](https://github.com/grafana/tempo/pull/1004) (@zalegrala)
* [FEATURE] Added a [jsonnet](https://jsonnet.org) library for Grafana Enterprise Traces (GET) deployments [#1096](https://github.com/grafana/tempo/pull/1096)
* [ENHANCEMENT] Added "query blocks" cli option. [#876](https://github.com/grafana/tempo/pull/876) (@joe-elliott)
* [ENHANCEMENT] Added "search blocks" cli option. [#972](https://github.com/grafana/tempo/pull/972) (@joe-elliott)
* [ENHANCEMENT] Added traceid to `trace too large message`. [#888](https://github.com/grafana/tempo/pull/888) (@mritunjaysharma394)
* [ENHANCEMENT] Add support to tempo workloads to `overrides` from single configmap in microservice mode. [#896](https://github.com/grafana/tempo/pull/896) (@kavirajk)
* [ENHANCEMENT] Make `overrides_config` block name consistent with Loki and Cortex in microservice mode. [#906](https://github.com/grafana/tempo/pull/906) (@kavirajk)
* [ENHANCEMENT] Changes the metrics name from `cortex_runtime_config_last_reload_successful` to `tempo_runtime_config_last_reload_successful` [#945](https://github.com/grafana/tempo/pull/945) (@kavirajk)
* [ENHANCEMENT] Updated config defaults to reflect better capture operational knowledge. [#913](https://github.com/grafana/tempo/pull/913) (@joe-elliott)
  ```
  ingester:
    trace_idle_period: 30s => 10s  # reduce ingester memory requirements with little impact on querying
    flush_check_period: 30s => 10s
  query_frontend:
    query_shards: 2 => 20          # will massively improve performance on large installs
  storage:
    trace:
      wal:
        encoding: none => snappy   # snappy has been tested thoroughly and ready for production use
      block:
        bloom_filter_false_positive: .05 => .01          # will increase total bloom filter size but improve query performance
        bloom_filter_shard_size_bytes: 256KiB => 100 KiB # will improve query performance
  compactor:
    compaction:
      chunk_size_bytes: 10 MiB => 5 MiB  # will reduce compactor memory needs
      compaction_window: 4h => 1h        # will allow more compactors to participate in compaction without substantially increasing blocks
  ```
* [ENHANCEMENT] Make s3 backend readError logic more robust [#905](https://github.com/grafana/tempo/pull/905) (@wei840222)
* [ENHANCEMENT] Include additional detail when searching for traces [#916](https://github.com/grafana/tempo/pull/916) (@zalegrala)
* [ENHANCEMENT] Add `gen index` and `gen bloom` commands to tempo-cli. [#903](https://github.com/grafana/tempo/pull/903) (@annanay25)
* [ENHANCEMENT] Implement trace comparison in Vulture [#904](https://github.com/grafana/tempo/pull/904) (@zalegrala)
* [ENHANCEMENT] Improve zstd read throughput using zstd.Decoder [#948](https://github.com/grafana/tempo/pull/948) (@joe-elliott)
* [ENHANCEMENT] Dedupe search records while replaying WAL [#940](https://github.com/grafana/tempo/pull/940) (@annanay25)
* [ENHANCEMENT] Add status endpoint to list the available endpoints [#938](https://github.com/grafana/tempo/pull/938) (@zalegrala)
* [ENHANCEMENT] Compression updates: Added s2, improved snappy performance [#961](https://github.com/grafana/tempo/pull/961) (@joe-elliott)
* [ENHANCEMENT] Add search block headers [#943](https://github.com/grafana/tempo/pull/943) (@mdisibio)
* [ENHANCEMENT] Add search block headers for wal blocks [#963](https://github.com/grafana/tempo/pull/963) (@mdisibio)
* [ENHANCEMENT] Add support for vulture sending long running traces [#951](https://github.com/grafana/tempo/pull/951) (@zalegrala)
* [ENHANCEMENT] Support global denylist and per-tenant allowlist of tags for search data. [#960](https://github.com/grafana/tempo/pull/960) (@annanay25)
* [ENHANCEMENT] Add `search_query_timeout` to querier config. [#984](https://github.com/grafana/tempo/pull/984) (@kvrhdn)
* [ENHANCEMENT] Include simple e2e test to test searching [#978](https://github.com/grafana/tempo/pull/978) (@zalegrala)
* [ENHANCEMENT] Jsonnet: add `$._config.memcached.memory_limit_mb` [#987](https://github.com/grafana/tempo/pull/987) (@kvrhdn)
* [ENHANCEMENT] Upgrade jsonnet-libs to 1.19 and update tk examples [#1001](https://github.com/grafana/tempo/pull/1001) (@mapno)
* [ENHANCEMENT] Shard tenant index creation by tenant and add functionality to handle stale indexes. [#1005](https://github.com/grafana/tempo/pull/1005) (@joe-elliott)
* [ENHANCEMENT] **BREAKING CHANGE** Support partial results from failed block queries [#1007](https://github.com/grafana/tempo/pull/1007) (@mapno)
  Querier [`GET /querier/api/traces/<traceid>`](https://grafana.com/docs/tempo/latest/api_docs/#query) response's body has been modified
  to return `tempopb.TraceByIDResponse` instead of simply `tempopb.Trace`. This will cause a disruption of the read path during rollout of the change.
* [ENHANCEMENT] Add `search_default_limit` and `search_max_result_limit` to querier config. [#1022](https://github.com/grafana/tempo/pull/1022) [#1044](https://github.com/grafana/tempo/pull/1044) (@kvrhdn)
* [ENHANCEMENT] Add new metric `tempo_distributor_push_duration_seconds` [#1027](https://github.com/grafana/tempo/pull/1027) (@zalegrala)
* [ENHANCEMENT] Add query parameter to show the default config values and the difference between the current values and the defaults. [#1045](https://github.com/grafana/tempo/pull/1045) (@MichelHollands)
* [ENHANCEMENT] Adding metrics around ingester flush retries [#1049](https://github.com/grafana/tempo/pull/1049) (@dannykopping)
* [ENHANCEMENT] Performance: More efficient distributor batching [#1075](https://github.com/grafana/tempo/pull/1075) (@joe-elliott)
* [ENHANCEMENT] Allow search disablement in vulture [#1069](https://github.com/grafana/tempo/pull/1069) (@zalegrala)
* [ENHANCEMENT] Jsonnet: add `$._config.search_enabled`, correctly set `http_api_prefix` in config [#1072](https://github.com/grafana/tempo/pull/1072) (@kvrhdn)
* [ENHANCEMENT] Performance: Remove WAL contention between ingest and searches [#1076](https://github.com/grafana/tempo/pull/1076) (@mdisibio)
* [ENHANCEMENT] Include tempo-cli in the release [#1086](https://github.com/grafana/tempo/pull/1086) (@zalegrala)
* [ENHANCEMENT] Add search on span status [#1093](https://github.com/grafana/tempo/pull/1093) (@mdisibio)
* [ENHANCEMENT] Slightly improved compression performance [#1094](https://github.com/grafana/tempo/pull/1094) (@bboreham)
* [BUGFIX] Update port spec for GCS docker-compose example [#869](https://github.com/grafana/tempo/pull/869) (@zalegrala)
* [BUGFIX] Fix "magic number" errors and other block mishandling when an ingester forcefully shuts down [#937](https://github.com/grafana/tempo/issues/937) (@mdisibio)
* [BUGFIX] Fix compactor memory leak [#806](https://github.com/grafana/tempo/pull/806) (@mdisibio)
* [BUGFIX] Fix an issue with WAL replay of zero-length search data when search is disabled. [#968](https://github.com/grafana/tempo/pull/968) (@annanay25)
* [BUGFIX] Set span's tag `span.kind` to `client` in query-frontend [#975](https://github.com/grafana/tempo/pull/975) (@mapno)
* [BUGFIX] Nil check overrides module in the `/status` handler [#994](https://github.com/grafana/tempo/pull/994) (@mapno)
* [BUGFIX] Several bug fixes for search contention and panics [#1033](https://github.com/grafana/tempo/pull/1033) (@mdisibio)
* [BUGFIX] Fixes `tempodb_backend_hedged_roundtrips_total` to correctly count hedged roundtrips. [#1079](https://github.com/grafana/tempo/pull/1079) (@joe-elliott)
* [BUGFIX] Update go-kit logger package to remove spurious debug logs [#1094](https://github.com/grafana/tempo/pull/1094) (@bboreham)

## v1.1.0 / 2021-08-26
* [CHANGE] Upgrade Cortex from v1.9.0 to v1.9.0-131-ga4bf10354 [#841](https://github.com/grafana/tempo/pull/841) (@aknuds1)
* [CHANGE] Change default tempo port from 3100 to 3200 [#770](https://github.com/grafana/tempo/pull/809) (@MurzNN)
* [CHANGE] Jsonnet: use dedicated configmaps for distributors and ingesters [#775](https://github.com/grafana/tempo/pull/775) (@kvrhdn)
* [CHANGE] Docker images are now prefixed by their branch name [#828](https://github.com/grafana/tempo/pull/828) (@jvrplmlmn)
* [CHANGE] Update to Go 1.17 [#953](https://github.com/grafana/tempo/pull/953)
* [FEATURE] Added the ability to hedge requests with all backends [#750](https://github.com/grafana/tempo/pull/750) (@joe-elliott)
* [FEATURE] Added a tenant index to reduce bucket polling. [#834](https://github.com/grafana/tempo/pull/834) (@joe-elliott)
* [ENHANCEMENT] Added hedged request metric `tempodb_backend_hedged_roundtrips_total` and a new storage agnostic `tempodb_backend_request_duration_seconds` metric that
  supersedes the soon-to-be deprecated storage specific metrics (`tempodb_azure_request_duration_seconds`, `tempodb_s3_request_duration_seconds` and `tempodb_gcs_request_duration_seconds`). [#790](https://github.com/grafana/tempo/pull/790) (@JosephWoodward)
* [ENHANCEMENT] Performance: improve compaction speed with concurrent reads and writes [#754](https://github.com/grafana/tempo/pull/754) (@mdisibio)
* [ENHANCEMENT] Improve readability of cpu and memory metrics on operational dashboard [#764](https://github.com/grafana/tempo/pull/764) (@bboreham)
* [ENHANCEMENT] Add `azure_request_duration_seconds` metric. [#767](https://github.com/grafana/tempo/pull/767) (@JosephWoodward)
* [ENHANCEMENT] Add `s3_request_duration_seconds` metric. [#776](https://github.com/grafana/tempo/pull/776) (@JosephWoodward)
* [ENHANCEMENT] Add `tempo_ingester_flush_size_bytes` metric. [#777](https://github.com/grafana/tempo/pull/777) (@bboreham)
* [ENHANCEMENT] Microservices jsonnet: resource requests and limits can be set in `$._config`. [#793](https://github.com/grafana/tempo/pull/793) (@kvrhdn)
* [ENHANCEMENT] Add `-config.expand-env` cli flag to support environment variables expansion in config file. [#796](https://github.com/grafana/tempo/pull/796) (@Ashmita152)
* [ENHANCEMENT] Add ability to control bloom filter caching based on age and/or compaction level. Add new cli command `list cache-summary`. [#805](https://github.com/grafana/tempo/pull/805) (@annanay25)
* [ENHANCEMENT] Emit traces for ingester flush operations. [#812](https://github.com/grafana/tempo/pull/812) (@bboreham)
* [ENHANCEMENT] Add retry middleware in query-frontend. [#814](https://github.com/grafana/tempo/pull/814) (@kvrhdn)
* [ENHANCEMENT] Add `-use-otel-tracer` to use the OpenTelemetry tracer, this will also capture traces emitted by the gcs sdk. Experimental: not all features are supported (i.e. remote sampling). [#842](https://github.com/grafana/tempo/pull/842) (@kvrhdn)
* [ENHANCEMENT] Add `/services` endpoint. [#863](https://github.com/grafana/tempo/pull/863) (@kvrhdn)
* [ENHANCEMENT] Include distributed docker-compose example [#859](https://github.com/grafana/tempo/pull/859) (@zalegrala)
* [ENHANCEMENT] Added "query blocks" cli option. [#876](https://github.com/grafana/tempo/pull/876) (@joe-elliott)
* [ENHANCEMENT] Add e2e integration test for GCS. [#883](https://github.com/grafana/tempo/pull/883) (@annanay25)
* [ENHANCEMENT] Added traceid to `trace too large message`. [#888](https://github.com/grafana/tempo/pull/888) (@mritunjaysharma394)
* [ENHANCEMENT] Add support to tempo workloads to `overrides` from single configmap in microservice mode. [#896](https://github.com/grafana/tempo/pull/896) (@kavirajk)
* [ENHANCEMENT] Make `overrides_config` block name consistent with Loki and Cortex in microservice mode. [#906](https://github.com/grafana/tempo/pull/906) (@kavirajk)
* [ENHANCEMENT] Make `overrides_config` mount name static `tempo-overrides` in the tempo workloads in microservice mode. [#906](https://github.com/grafana/tempo/pull/914) (@kavirajk)
* [ENHANCEMENT] Reduce compactor memory usage by forcing garbage collection. [#915](https://github.com/grafana/tempo/pull/915) (@joe-elliott)
* [ENHANCEMENT] Implement search in vulture. [#944](https://github.com/grafana/tempo/pull/944) (@zalegrala)
* [BUGFIX] Allow only valid trace ID characters when decoding [#854](https://github.com/grafana/tempo/pull/854) (@zalegrala)
* [BUGFIX] Queriers complete one polling cycle before finishing startup. [#834](https://github.com/grafana/tempo/pull/834) (@joe-elliott)
* [BUGFIX] Update port spec for GCS docker-compose example [#869](https://github.com/grafana/tempo/pull/869) (@zalegrala)
* [BUGFIX] Cortex upgrade to fix an issue where unhealthy compactors can't be forgotten [#878](https://github.com/grafana/tempo/pull/878) (@joe-elliott)


## v1.0.1 / 2021-06-14

* [BUGFIX] Guard against negative dataLength [#763](https://github.com/grafana/tempo/pull/763) (@joe-elliott)

## v1.0.0 / 2021-06-08

* [CHANGE] Mark `-auth.enabled` as deprecated. New flag is `-multitenancy.enabled` and is set to false by default.
  This is a **breaking change** if you were relying on auth/multitenancy being enabled by default. [#646](https://github.com/grafana/tempo/pull/646)
* [ENHANCEMENT] Performance: Improve Ingester Record Insertion. [#681](https://github.com/grafana/tempo/pull/681)
* [ENHANCEMENT] Improve WAL Replay by not rebuilding the WAL. [#668](https://github.com/grafana/tempo/pull/668)
* [ENHANCEMENT] Add config option to disable write extension to the ingesters. [#677](https://github.com/grafana/tempo/pull/677)
* [ENHANCEMENT] Preallocate byte slices on ingester request unmarshal. [#679](https://github.com/grafana/tempo/pull/679)
* [ENHANCEMENT] Reduce marshalling in the ingesters to improve performance. [#694](https://github.com/grafana/tempo/pull/694)
  This change requires a specific rollout process to prevent dropped spans. First, rollout everything except distributors. After all ingesters have updated
  you can then rollout distributors to the latest version. This is due to changes in the communication between ingesters <-> distributors.
* [ENHANCEMENT] Allow setting the bloom filter shard size with support dynamic shard count.[#644](https://github.com/grafana/tempo/pull/644)
* [ENHANCEMENT] GCS SDK update v1.12.0 => v.15.0, ReadAllWithEstimate used in GCS/S3 backends. [#693](https://github.com/grafana/tempo/pull/693)
* [ENHANCEMENT] Add a new endpoint `/api/echo` to test the query frontend is reachable. [#714](https://github.com/grafana/tempo/pull/714)
* [BUGFIX] Fix Query Frontend grpc settings to avoid noisy error log. [#690](https://github.com/grafana/tempo/pull/690)
* [BUGFIX] Zipkin Support - CombineTraces. [#688](https://github.com/grafana/tempo/pull/688)
* [BUGFIX] Zipkin support - Dedupe span IDs based on span.Kind (client/server) in Query Frontend. [#687](https://github.com/grafana/tempo/pull/687)
* [BUGFIX] Azure Backend - Fix an issue with the append method on the Azure backend. [#736](https://github.com/grafana/tempo/pull/736)

## v0.7.0 / 2021-04-22

**License Change** v0.7.0 and future versions are licensed under AGPLv3 [#660](https://github.com/grafana/tempo/pull/660)

* [CHANGE] Add `json` struct tags to overrides' `Limits` struct in addition to `yaml` tags. [#656](https://github.com/grafana/tempo/pull/656)
* [CHANGE] Update to Go 1.16, latest OpenTelemetry proto definition and collector [#546](https://github.com/grafana/tempo/pull/546)
* [CHANGE] `max_spans_per_trace` limit override has been removed in favour of `max_bytes_per_trace`.
  This is a **breaking change** to the overrides config section. [#612](https://github.com/grafana/tempo/pull/612)
* [CHANGE] Add new flag `-ingester.lifecycler.ID` to manually override the ingester ID with which to register in the ring. [#625](https://github.com/grafana/tempo/pull/625)
* [CHANGE] `ingestion_rate_limit` limit override has been removed in favour of `ingestion_rate_limit_bytes`.
  `ingestion_burst_size` limit override has been removed in favour of `ingestion_burst_size_bytes`.
  This is a **breaking change** to the overrides config section. [#630](https://github.com/grafana/tempo/pull/630)
* [FEATURE] Add page based access to the index file. [#557](https://github.com/grafana/tempo/pull/557)
* [FEATURE] (Experimental) WAL Compression/checksums. [#638](https://github.com/grafana/tempo/pull/638)
* [ENHANCEMENT] Add a Shutdown handler to flush data to backend, at "/shutdown". [#526](https://github.com/grafana/tempo/pull/526)
* [ENHANCEMENT] Queriers now query all (healthy) ingesters for a trace to mitigate 404s on ingester rollouts/scaleups.
  This is a **breaking change** and will likely result in query errors on rollout as the query signature b/n QueryFrontend & Querier has changed. [#557](https://github.com/grafana/tempo/pull/557)
* [ENHANCEMENT] Add list compaction-summary command to tempo-cli [#588](https://github.com/grafana/tempo/pull/588)
* [ENHANCEMENT] Add list and view index commands to tempo-cli [#611](https://github.com/grafana/tempo/pull/611)
* [ENHANCEMENT] Add a configurable prefix for HTTP endpoints. [#631](https://github.com/grafana/tempo/pull/631)
* [ENHANCEMENT] Add kafka receiver. [#613](https://github.com/grafana/tempo/pull/613)
* [ENHANCEMENT] Upgrade OTel collector to `v0.21.0`. [#613](https://github.com/grafana/tempo/pull/627)
* [ENHANCEMENT] Add support for Cortex Background Cache. [#640](https://github.com/grafana/tempo/pull/640)
* [BUGFIX] Fixes permissions errors on startup in GCS. [#554](https://github.com/grafana/tempo/pull/554)
* [BUGFIX] Fixes error where Dell ECS cannot list objects. [#561](https://github.com/grafana/tempo/pull/561)
* [BUGFIX] Fixes listing blocks in S3 when the list is truncated. [#567](https://github.com/grafana/tempo/pull/567)
* [BUGFIX] Fixes where ingester may leave file open [#570](https://github.com/grafana/tempo/pull/570)
* [BUGFIX] Fixes a bug where some blocks were not searched due to query sharding and randomness in blocklist poll. [#583](https://github.com/grafana/tempo/pull/583)
* [BUGFIX] Fixes issue where wal was deleted before successful flush and adds exponential backoff for flush errors [#593](https://github.com/grafana/tempo/pull/593)
* [BUGFIX] Fixes issue where Tempo would not parse odd length trace ids [#605](https://github.com/grafana/tempo/pull/605)
* [BUGFIX] Sort traces on flush to reduce unexpected recombination work by compactors [#606](https://github.com/grafana/tempo/pull/606)
* [BUGFIX] Ingester fully persists blocks locally to reduce amount of work done after restart [#628](https://github.com/grafana/tempo/pull/628)

## v0.6.0 / 2021-02-18

* [CHANGE] Fixed ingester latency spikes on read [#461](https://github.com/grafana/tempo/pull/461)
* [CHANGE] Ingester cut blocks based on size instead of trace count.  Replace ingester `traces_per_block` setting with `max_block_bytes`. This is a **breaking change**. [#474](https://github.com/grafana/tempo/issues/474)
* [CHANGE] Refactor cache section in tempodb. This is a **breaking change** b/c the cache config section has changed. [#485](https://github.com/grafana/tempo/pull/485)
* [CHANGE] New compactor setting for max block size data instead of traces. [#520](https://github.com/grafana/tempo/pull/520)
* [CHANGE] Change default ingester_client compression from gzip to snappy. [#522](https://github.com/grafana/tempo/pull/522)
* [CHANGE/BUGFIX] Rename `tempodb_compaction_objects_written` and `tempodb_compaction_bytes_written` metrics to `tempodb_compaction_objects_written_total` and `tempodb_compaction_bytes_written_total`. [#524](https://github.com/grafana/tempo/pull/524)
* [CHANGE] Replace tempo-cli `list block` `--check-dupes` option with `--scan` and collect additional stats [#534](https://github.com/grafana/tempo/pull/534)
* [FEATURE] Added block compression.  This is a **breaking change** b/c some configuration fields moved. [#504](https://github.com/grafana/tempo/pull/504)
* [CHANGE] Drop Vulture Loki dependency. This is a **breaking change**. [#509](https://github.com/grafana/tempo/pull/509)
* [ENHANCEMENT] Serve config at the "/config" endpoint. [#446](https://github.com/grafana/tempo/pull/446)
* [ENHANCEMENT] Switch blocklist polling and retention to different concurrency mechanism, add configuration options. [#475](https://github.com/grafana/tempo/issues/475)
* [ENHANCEMENT] Add S3 options region and forcepathstyle [#431](https://github.com/grafana/tempo/issues/431)
* [ENHANCEMENT] Add exhaustive search to combine traces from all blocks in the backend. [#489](https://github.com/grafana/tempo/pull/489)
* [ENHANCEMENT] Add per-tenant block retention [#77](https://github.com/grafana/tempo/issues/77)
* [ENHANCEMENT] Change index-downsample to index-downsample-bytes.  This is a **breaking change** [#519](https://github.com/grafana/tempo/issues/519)
* [BUGFIX] Upgrade cortex dependency to v1.7.0-rc.0+ to address issue with forgetting ring membership [#442](https://github.com/grafana/tempo/pull/442) [#512](https://github.com/grafana/tempo/pull/512)
* [BUGFIX] No longer raise the `tempodb_blocklist_poll_errors_total` metric if a block doesn't have meta or compacted meta. [#481](https://github.com/grafana/tempo/pull/481)]
* [BUGFIX] Replay wal completely before ingesting new spans. [#525](https://github.com/grafana/tempo/pull/525)

## v0.5.0 / 2021-01-15

* [CHANGE] Redo tempo-cli with basic command structure and improvements [#385](https://github.com/grafana/tempo/pull/385)
* [CHANGE] Add content negotiation support and sharding parameters to Querier [#375](https://github.com/grafana/tempo/pull/375)
* [CHANGE] Remove S3 automatic bucket creation [#404](https://github.com/grafana/tempo/pull/404)
* [CHANGE] Compactors should round robin tenants instead of choosing randomly [#420](https://github.com/grafana/tempo/issues/420)
* [CHANGE] Switch distributor->ingester communication to more efficient PushBytes method.  This is a **breaking change** when running in microservices mode with separate distributors and ingesters.  To prevent errors ingesters must be fully upgraded first, then distributors.
* [CHANGE] Removed disk_cache.  This is a **breaking change** b/c there is no disk cache. Please use redis or memcached. [#441](https://github.com/grafana/tempo/pull/441)
* [CHANGE] Rename IngestionMaxBatchSize to IngestionBurstSize. This is a **breaking change**. [#445](https://github.com/grafana/tempo/pull/445)
* [ENHANCEMENT] Add docker-compose example for GCS along with new backend options [#397](https://github.com/grafana/tempo/pull/397)
* [ENHANCEMENT] tempo-cli list blocks usability improvements [#403](https://github.com/grafana/tempo/pull/403)
* [ENHANCEMENT] Reduce active traces locking time. [#449](https://github.com/grafana/tempo/pull/449)
* [ENHANCEMENT] Added `tempo_distributor_bytes_received_total` as a per tenant counter of uncompressed bytes received. [#453](https://github.com/grafana/tempo/pull/453)
* [BUGFIX] Compactor without GCS permissions fail silently [#379](https://github.com/grafana/tempo/issues/379)
* [BUGFIX] Prevent race conditions between querier polling and ingesters clearing complete blocks [#421](https://github.com/grafana/tempo/issues/421)
* [BUGFIX] Exclude blocks in last active window from compaction [#411](https://github.com/grafana/tempo/pull/411)
* [BUGFIX] Mixin: Ignore metrics and query-frontend route when checking for TempoRequestLatency alert. [#440](https://github.com/grafana/tempo/pull/440)
* [FEATURE] Add support for Azure Blob Storage backend [#340](https://github.com/grafana/tempo/issues/340)
* [FEATURE] Add Query Frontend module to allow scaling the query path [#400](https://github.com/grafana/tempo/pull/400)

## v0.4.0 / 2020-12-03

* [CHANGE] From path.Join to filepath.Join [#338](https://github.com/grafana/tempo/pull/338)
* [CHANGE] Upgrade Cortex from v1.3.0 to v.1.4.0 [#341](https://github.com/grafana/tempo/pull/341)
* [CHANGE] Compact more than 2 blocks at a time [#348](https://github.com/grafana/tempo/pull/348)
* [CHANGE] Remove tempodb_compaction_duration_seconds metric. [#360](https://github.com/grafana/tempo/pull/360)
* [ENHANCEMENT] Add tempodb_compaction_objects_combined metric. [#339](https://github.com/grafana/tempo/pull/339)
* [ENHANCEMENT] Added OpenMetrics exemplar support. [#359](https://github.com/grafana/tempo/pull/359)
* [ENHANCEMENT] Add tempodb_compaction_objects_written metric. [#360](https://github.com/grafana/tempo/pull/360)
* [ENHANCEMENT] Add tempodb_compaction_bytes_written metric. [#360](https://github.com/grafana/tempo/pull/360)
* [ENHANCEMENT] Add tempodb_compaction_blocks_total metric. [#360](https://github.com/grafana/tempo/pull/360)
* [ENHANCEMENT] Add support for S3 V2 signatures. [#352](https://github.com/grafana/tempo/pull/352)
* [ENHANCEMENT] Add support for Redis caching. [#354](https://github.com/grafana/tempo/pull/354)
* [BUGFIX] Frequent errors logged by compactor regarding meta not found [#327](https://github.com/grafana/tempo/pull/327)
* [BUGFIX] Fix distributors panicking on rollout [#343](https://github.com/grafana/tempo/pull/343)
* [BUGFIX] Fix ingesters occassionally double flushing [#364](https://github.com/grafana/tempo/pull/364)
* [BUGFIX] Fix S3 backend logs "unsupported value type" [#381](https://github.com/grafana/tempo/issues/381)

## v0.3.0 / 2020-11-10

* [CHANGE] Bloom filters are now sharded to reduce size and improve caching, as blocks grow. This is a **breaking change** and all data stored before this change will **not** be queryable. [#192](https://github.com/grafana/tempo/pull/192)
* [CHANGE] Rename maintenance cycle to blocklist poll. [#315](https://github.com/grafana/tempo/pull/315)
* [ENHANCEMENT] CI checks for vendored dependencies using `make vendor-check`. Update CONTRIBUTING.md to reflect the same before checking in files in a PR. [#274](https://github.com/grafana/tempo/pull/274)
* [ENHANCEMENT] Add warnings for suspect configs. [#294](https://github.com/grafana/tempo/pull/294)
* [ENHANCEMENT] Add command line flags for s3 credentials. [#308](https://github.com/grafana/tempo/pull/308)
* [ENHANCEMENT] Support multiple authentication methods for S3 (IRSA, IAM role, static). [#320](https://github.com/grafana/tempo/pull/320)
* [ENHANCEMENT] Add  per tenant bytes counter. [#331](https://github.com/grafana/tempo/pull/331)
* [BUGFIX] S3 multi-part upload errors [#306](https://github.com/grafana/tempo/pull/325)
* [BUGFIX] Increase Prometheus `notfound` metric on tempo-vulture. [#301](https://github.com/grafana/tempo/pull/301)
* [BUGFIX] Return 404 if searching for a tenant id that does not exist in the backend. [#321](https://github.com/grafana/tempo/pull/321)
* [BUGFIX] Prune in-memory blocks from missing tenants. [#314](https://github.com/grafana/tempo/pull/314)<|MERGE_RESOLUTION|>--- conflicted
+++ resolved
@@ -5,13 +5,9 @@
   distributors. Also, during this period, the ingesters will use considerably more resources and as such should be scaled up (or incoming traffic should be
   heavily throttled). Once all distributors and ingesters have rolled performance will return to normal. Internally we have observed ~1.5x CPU load on the
   ingesters during the rollout. [#1227](https://github.com/grafana/tempo/pull/1227) (@joe-elliott)
-<<<<<<< HEAD
 * [FEATURE] Added metrics-generator: an optional components to generate metrics from ingested traces [#1282](https://github.com/grafana/tempo/pull/1282) (@mapno, @kvrhdn)
-* [ENHACEMENT] Enterprise jsonnet: add config to create tokengen job explicitly [#1256](https://github.com/grafana/tempo/pull/1256) (@kvrhdn)
-=======
 * [ENHANCEMENT] Enterprise jsonnet: add config to create tokengen job explicitly [#1256](https://github.com/grafana/tempo/pull/1256) (@kvrhdn)
 * [ENHANCEMENT] Add new scaling alerts to the tempo-mixin [#1292](https://github.com/grafana/tempo/pull/1292) (@mapno)
->>>>>>> 81f18988
 * [BUGFIX]: Remove unnecessary PersistentVolumeClaim [#1245](https://github.com/grafana/tempo/issues/1245)
 * [BUGFIX] Fixed issue when query-frontend doesn't log request details when request is cancelled [#1136](https://github.com/grafana/tempo/issues/1136) (@adityapwr)
 * [BUGFIX] Update OTLP port in examples (docker-compose & kubernetes) from legacy ports (55680/55681) to new ports (4317/4318) [#1294](https://github.com/grafana/tempo/pull/1294) (@mapno)
