package frontend

import (
	"bytes"
	"fmt"
	"io"
	"net/http"
	"net/url"
	"path"
	"strings"

	"github.com/go-kit/log"
	"github.com/go-kit/log/level"
	"github.com/golang/protobuf/jsonpb"
	"github.com/golang/protobuf/proto"
	"github.com/opentracing/opentracing-go"
	"github.com/pkg/errors"
	"github.com/prometheus/client_golang/prometheus"
	"github.com/prometheus/client_golang/prometheus/promauto"
	"github.com/weaveworks/common/user"

	"github.com/grafana/tempo/modules/overrides"
	"github.com/grafana/tempo/modules/storage"
	"github.com/grafana/tempo/pkg/api"
	"github.com/grafana/tempo/pkg/tempopb"
	"github.com/grafana/tempo/tempodb"
)

const (
	traceByIDOp = "traces"
	searchOp    = "search"
)

type QueryFrontend struct {
	TraceByID, Search http.Handler
	logger            log.Logger
	queriesPerTenant  *prometheus.CounterVec
	store             storage.Store
}

// New returns a new QueryFrontend
func New(cfg Config, next http.RoundTripper, o *overrides.Overrides, store storage.Store, logger log.Logger, registerer prometheus.Registerer) (*QueryFrontend, error) {
	level.Info(logger).Log("msg", "creating middleware in query frontend")

	if cfg.QueryShards < minQueryShards || cfg.QueryShards > maxQueryShards {
		return nil, fmt.Errorf("frontend query shards should be between %d and %d (both inclusive)", minQueryShards, maxQueryShards)
	}

	if cfg.Search.Sharder.ConcurrentRequests <= 0 {
		return nil, fmt.Errorf("frontend search concurrent requests should be greater than 0")
	}

	if cfg.Search.Sharder.TargetBytesPerRequest <= 0 {
		return nil, fmt.Errorf("frontend search target bytes per request should be greater than 0")
	}

	if cfg.Search.Sharder.QueryIngestersUntil < cfg.Search.Sharder.QueryBackendAfter {
		return nil, fmt.Errorf("query backend after should be less than or equal to query ingester until")
	}

	queriesPerTenant := promauto.With(registerer).NewCounterVec(prometheus.CounterOpts{
		Namespace: "tempo",
		Name:      "query_frontend_queries_total",
		Help:      "Total queries received per tenant.",
	}, []string{"tenant", "op"})

	retryWare := newRetryWare(cfg.MaxRetries, registerer)

	// tracebyid middleware
	traceByIDMiddleware := MergeMiddlewares(newTraceByIDMiddleware(cfg, logger), retryWare)
	searchMiddleware := MergeMiddlewares(newSearchMiddleware(cfg, o, store, logger), retryWare)

	traceByIDCounter := queriesPerTenant.MustCurryWith(prometheus.Labels{
		"op": traceByIDOp,
	})
	searchCounter := queriesPerTenant.MustCurryWith(prometheus.Labels{
		"op": searchOp,
	})

	traces := traceByIDMiddleware.Wrap(next)
	search := searchMiddleware.Wrap(next)
	return &QueryFrontend{
		TraceByID:        newHandler(traces, traceByIDCounter, logger),
		Search:           newHandler(search, searchCounter, logger),
		logger:           logger,
		queriesPerTenant: queriesPerTenant,
		store:            store,
	}, nil
}

// newTraceByIDMiddleware creates a new frontend middleware responsible for handling get traces requests.
func newTraceByIDMiddleware(cfg Config, logger log.Logger) Middleware {
	return MiddlewareFunc(func(next http.RoundTripper) http.RoundTripper {
		// We're constructing middleware in this statement, each middleware wraps the next one from left-to-right
		// - the Deduper dedupes Span IDs for Zipkin support
		// - the ShardingWare shards queries by splitting the block ID space
		// - the RetryWare retries requests that have failed (error or http status 500)
		rt := NewRoundTripper(next, newDeduper(logger), newTraceByIDSharder(cfg.QueryShards, cfg.TolerateFailedBlocks, logger))

		return RoundTripperFunc(func(r *http.Request) (*http.Response, error) {
			// validate traceID
			_, err := api.ParseTraceID(r)
			if err != nil {
				return &http.Response{
					StatusCode: http.StatusBadRequest,
					Body:       io.NopCloser(strings.NewReader(err.Error())),
					Header:     http.Header{},
				}, nil
			}

			//validate start and end parameter
			_, _, _, _, _, reqErr := api.ValidateAndSanitizeRequest(r)
			if reqErr != nil {
				return &http.Response{
					StatusCode: http.StatusBadRequest,
					Body:       io.NopCloser(strings.NewReader(reqErr.Error())),
					Header:     http.Header{},
				}, nil
			}

			// check marshalling format
			marshallingFormat := api.HeaderAcceptJSON
			if r.Header.Get(api.HeaderAccept) == api.HeaderAcceptProtobuf {
				marshallingFormat = api.HeaderAcceptProtobuf
			}

			// enforce all communication internal to Tempo to be in protobuf bytes
			r.Header.Set(api.HeaderAccept, api.HeaderAcceptProtobuf)

			resp, err := rt.RoundTrip(r)

			// todo : should all of this request/response content type be up a level and be used for all query types?
			if resp != nil && resp.StatusCode == http.StatusOK {
				body, err := io.ReadAll(resp.Body)
				resp.Body.Close()
				if err != nil {
					return nil, errors.Wrap(err, "error reading response body at query frontend")
				}
				responseObject := &tempopb.TraceByIDResponse{}
				err = proto.Unmarshal(body, responseObject)
				if err != nil {
					return nil, err
				}

				if responseObject.Metrics.FailedBlocks > 0 {
					resp.StatusCode = http.StatusPartialContent
				}

				if marshallingFormat == api.HeaderAcceptJSON {
					var jsonTrace bytes.Buffer
					marshaller := &jsonpb.Marshaler{}
					err = marshaller.Marshal(&jsonTrace, responseObject.Trace)
					if err != nil {
						return nil, err
					}
					resp.Body = io.NopCloser(bytes.NewReader(jsonTrace.Bytes()))
				} else {
					traceBuffer, err := proto.Marshal(responseObject.Trace)
					if err != nil {
						return nil, err
					}
					resp.Body = io.NopCloser(bytes.NewReader(traceBuffer))
				}

				if resp.Header != nil {
					resp.Header.Set(api.HeaderContentType, marshallingFormat)
				}
			}
			span := opentracing.SpanFromContext(r.Context())
			if span != nil {
				span.SetTag("contentType", marshallingFormat)
			}

<<<<<<< HEAD
			if resp != nil {
				resp.Header.Set(api.HeaderContentType, marshallingFormat)
			}

=======
>>>>>>> 02a945d9
			return resp, err
		})
	})
}

// newSearchMiddleware creates a new frontend middleware to handle search and search tags requests.
func newSearchMiddleware(cfg Config, o *overrides.Overrides, reader tempodb.Reader, logger log.Logger) Middleware {
	return MiddlewareFunc(func(next http.RoundTripper) http.RoundTripper {
		ingesterSearchRT := next
		backendSearchRT := NewRoundTripper(next, newSearchSharder(reader, o, cfg.Search.Sharder, logger))

		return RoundTripperFunc(func(r *http.Request) (*http.Response, error) {
			// backend search queries require sharding so we pass through a special roundtripper
			if api.IsBackendSearch(r) {
				return backendSearchRT.RoundTrip(r)
			}

			// ingester search queries only need to be proxied to a single querier
			orgID, _ := user.ExtractOrgID(r.Context())

			r.Header.Set(user.OrgIDHeaderName, orgID)
			r.RequestURI = buildUpstreamRequestURI(r.RequestURI, nil)

			return ingesterSearchRT.RoundTrip(r)
		})
	})
}

// buildUpstreamRequestURI returns a uri based on the passed parameters
// we do this because weaveworks/common uses the RequestURI field to translate from http.Request to httpgrpc.Request
// https://github.com/weaveworks/common/blob/47e357f4e1badb7da17ad74bae63e228bdd76e8f/httpgrpc/server/server.go#L48
func buildUpstreamRequestURI(originalURI string, params url.Values) string {
	const queryDelimiter = "?"

	uri := path.Join(api.PathPrefixQuerier, originalURI)
	if len(params) > 0 {
		uri += queryDelimiter + params.Encode()
	}

	return uri
}<|MERGE_RESOLUTION|>--- conflicted
+++ resolved
@@ -171,13 +171,6 @@
 				span.SetTag("contentType", marshallingFormat)
 			}
 
-<<<<<<< HEAD
-			if resp != nil {
-				resp.Header.Set(api.HeaderContentType, marshallingFormat)
-			}
-
-=======
->>>>>>> 02a945d9
 			return resp, err
 		})
 	})
