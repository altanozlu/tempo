--- conflicted
+++ resolved
@@ -19,11 +19,7 @@
   template:
     metadata:
       annotations:
-<<<<<<< HEAD
-        config_hash: 49c51200eaf2f9bbee90073442ce4c3d
-=======
-        config_hash: 1d576bcfcaa599ba1cac6892924b561a
->>>>>>> 81f18988
+        config_hash: 1419befab9a6b69d88896bd1f4394654
       labels:
         app: distributor
         name: distributor
