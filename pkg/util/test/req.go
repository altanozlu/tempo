--- conflicted
+++ resolved
@@ -4,23 +4,14 @@
 	"math/rand"
 	"time"
 
-<<<<<<< HEAD
-	"github.com/gogo/protobuf/proto"
-
-=======
->>>>>>> a54bf2d9
 	"github.com/grafana/tempo/pkg/tempopb"
 	v1_common "github.com/grafana/tempo/pkg/tempopb/common/v1"
 	v1_resource "github.com/grafana/tempo/pkg/tempopb/resource/v1"
 	v1_trace "github.com/grafana/tempo/pkg/tempopb/trace/v1"
 )
 
-<<<<<<< HEAD
-func makeSpan(traceID []byte) *v1_trace.Span {
+func MakeSpan(traceID []byte) *v1_trace.Span {
 	now := time.Now()
-=======
-func MakeSpan(traceID []byte) *v1_trace.Span {
->>>>>>> a54bf2d9
 	s := &v1_trace.Span{
 		Name:    "test",
 		TraceId: traceID,
